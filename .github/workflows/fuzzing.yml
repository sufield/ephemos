--- conflicted
+++ resolved
@@ -23,11 +23,7 @@
       uses: actions/checkout@692973e3d937129bcbf40652eb9f2f61becf3332 # v4.1.7
 
     - name: Setup Go Environment
-<<<<<<< HEAD
       uses: actions/setup-go@d35c59acafcf5e5c0e3e1ee3398ca19e5be81c4e # v5.5.0
-=======
-      uses: actions/setup-go@0a12ed9d6a96ab950c8f026ed9f722fe0da7ef32 # v5.0.2
->>>>>>> da70af4e
       with:
         go-version: ${{ env.GO_VERSION }}
         check-latest: true
@@ -135,11 +131,7 @@
       uses: actions/checkout@692973e3d937129bcbf40652eb9f2f61becf3332 # v4.1.7
 
     - name: Setup Go Environment
-<<<<<<< HEAD
       uses: actions/setup-go@d35c59acafcf5e5c0e3e1ee3398ca19e5be81c4e # v5.5.0
-=======
-      uses: actions/setup-go@0a12ed9d6a96ab950c8f026ed9f722fe0da7ef32 # v5.0.2
->>>>>>> da70af4e
       with:
         go-version: ${{ env.GO_VERSION }}
         check-latest: true
@@ -425,11 +417,7 @@
       uses: actions/checkout@692973e3d937129bcbf40652eb9f2f61becf3332 # v4.1.7
 
     - name: Setup Go Environment
-<<<<<<< HEAD
       uses: actions/setup-go@d35c59acafcf5e5c0e3e1ee3398ca19e5be81c4e # v5.5.0
-=======
-      uses: actions/setup-go@0a12ed9d6a96ab950c8f026ed9f722fe0da7ef32 # v5.0.2
->>>>>>> da70af4e
       with:
         go-version: ${{ env.GO_VERSION }}
         check-latest: true
