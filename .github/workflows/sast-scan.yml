name: SAST Scan with ShiftLeft

on:
  push:
    branches: [ main ]
  pull_request:
    branches: [ main ]

env:
  SCAN_WORKSPACE: "https://github.com/sufield/ephemos"

jobs:
  scan:
    runs-on: ubuntu-latest

    steps:
      - name: Checkout code
        uses: actions/checkout@692973e3d937129bcbf40652eb9f2f61becf3332 # v4.1.7

      - name: Perform ShiftLeft Scan
        uses: ShiftLeftSecurity/scan-action@master
        with:
          type: "credscan,go,depscan"  # credscan for secrets, go for SAST on Go code, depscan for dependencies
        env:
          WORKSPACE: ${{ env.SCAN_WORKSPACE }}
          GITHUB_TOKEN: ${{ secrets.GITHUB_TOKEN }}
          SCAN_AUTO_BUILD: true

      - name: Upload scan reports
<<<<<<< HEAD
        if: always()  # Upload even if scan fails
=======
        if: always()
>>>>>>> da70af4e
        uses: actions/upload-artifact@50769540e7f4bd5e21e526ee35c689e35e0d6874 # v4.4.0
        with:
          name: scan-reports
          path: reports/<|MERGE_RESOLUTION|>--- conflicted
+++ resolved
@@ -27,11 +27,7 @@
           SCAN_AUTO_BUILD: true
 
       - name: Upload scan reports
-<<<<<<< HEAD
         if: always()  # Upload even if scan fails
-=======
-        if: always()
->>>>>>> da70af4e
         uses: actions/upload-artifact@50769540e7f4bd5e21e526ee35c689e35e0d6874 # v4.4.0
         with:
           name: scan-reports
