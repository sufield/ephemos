version: 2
updates:
  # Enable version updates for Go modules
  - package-ecosystem: "gomod"
    directory: "/"
    schedule:
      interval: "weekly"
      day: "monday"
      time: "02:00"
    open-pull-requests-limit: 10
    assignees:
      - "bparanj"
    reviewers:
      - "bparanj"
    commit-message:
      prefix: "chore"
      prefix-development: "chore"
      include: "scope"
    labels:
      - "dependencies"
      - "security"
      - "automated"
    groups:
      grpc-ecosystem:
        patterns:
          - "google.golang.org/grpc*"
          - "google.golang.org/protobuf*"
          - "google.golang.org/genproto*"
      spiffe-ecosystem:
        patterns:
          - "github.com/spiffe/go-spiffe*"
      opentelemetry-ecosystem:
        patterns:
          - "go.opentelemetry.io/*"
      security-critical:
        patterns:
          - "golang.org/x/crypto*"
          - "golang.org/x/net*"
          - "golang.org/x/sys*"
        update-types:
          - "patch"
          - "minor"
      test-dependencies:
        patterns:
          - "github.com/stretchr/testify*"
          - "*test*"
<<<<<<< HEAD
    # Enhanced security focus for 2025
=======
>>>>>>> 50ebfa56
    ignore:
      # Ignore major version updates for stability
      - dependency-name: "google.golang.org/grpc"
        update-types: ["version-update:semver-major"]
      - dependency-name: "github.com/spiffe/go-spiffe/v2"
        update-types: ["version-update:semver-major"]
    
  # Enable version updates for GitHub Actions
  - package-ecosystem: "github-actions"
    directory: "/"
    schedule:
      interval: "weekly"
      day: "monday" 
      time: "02:00"
    open-pull-requests-limit: 3
    assignees:
      - "bparanj"
    reviewers:
      - "bparanj"
    commit-message:
      prefix: "ci"
      prefix-development: "ci"
      include: "scope"
    labels:
      - "dependencies"
      - "github-actions"<|MERGE_RESOLUTION|>--- conflicted
+++ resolved
@@ -44,10 +44,7 @@
         patterns:
           - "github.com/stretchr/testify*"
           - "*test*"
-<<<<<<< HEAD
     # Enhanced security focus for 2025
-=======
->>>>>>> 50ebfa56
     ignore:
       # Ignore major version updates for stability
       - dependency-name: "google.golang.org/grpc"
