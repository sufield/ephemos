version: 2
updates:
  # Enable version updates for Go modules
  - package-ecosystem: "gomod"
    directory: "/"
    schedule:
      interval: "weekly"
      day: "monday"
      time: "02:00"
    open-pull-requests-limit: 10
    assignees:
      - "bparanj"
    reviewers:
      - "bparanj"
    commit-message:
      prefix: "chore"
      prefix-development: "chore"
      include: "scope"
    labels:
      - "dependencies"
      - "security"
      - "automated"
    # Group related updates for 2025
    groups:
      grpc-ecosystem:
        patterns:
          - "google.golang.org/grpc*"
          - "google.golang.org/protobuf*"
          - "google.golang.org/genproto*"
      spiffe-ecosystem:
        patterns:
          - "github.com/spiffe/go-spiffe*"
      opentelemetry-ecosystem:
        patterns:
          - "go.opentelemetry.io/*"
      security-critical:
        patterns:
          - "golang.org/x/crypto*"
          - "golang.org/x/net*"
          - "golang.org/x/sys*"
        update-types:
          - "patch"
          - "minor"
      test-dependencies:
        patterns:
          - "github.com/stretchr/testify*"
          - "*test*"
    # Enhanced security focus for 2025
<<<<<<< HEAD
=======
    allow:
      - dependency-type: "direct"
        update-type: "version-update:semver-patch"
      - dependency-type: "direct"
        update-type: "version-update:semver-minor"
      - dependency-type: "indirect"
        update-type: "version-update:semver-patch"
>>>>>>> 0303e02e
    ignore:
      # Ignore major version updates for stability
      - dependency-name: "google.golang.org/grpc"
        update-types: ["version-update:semver-major"]
      - dependency-name: "github.com/spiffe/go-spiffe/v2"
        update-types: ["version-update:semver-major"]
    
  # Enable version updates for GitHub Actions
  - package-ecosystem: "github-actions"
    directory: "/"
    schedule:
      interval: "weekly"
      day: "monday" 
      time: "02:00"
    open-pull-requests-limit: 3
    assignees:
      - "bparanj"
    reviewers:
      - "bparanj"
    commit-message:
      prefix: "ci"
      prefix-development: "ci"
      include: "scope"
    labels:
      - "dependencies"
      - "github-actions"<|MERGE_RESOLUTION|>--- conflicted
+++ resolved
@@ -46,8 +46,6 @@
           - "github.com/stretchr/testify*"
           - "*test*"
     # Enhanced security focus for 2025
-<<<<<<< HEAD
-=======
     allow:
       - dependency-type: "direct"
         update-type: "version-update:semver-patch"
@@ -55,7 +53,6 @@
         update-type: "version-update:semver-minor"
       - dependency-type: "indirect"
         update-type: "version-update:semver-patch"
->>>>>>> 0303e02e
     ignore:
       # Ignore major version updates for stability
       - dependency-name: "google.golang.org/grpc"
